<<<<<<< HEAD
import { defineConfig } from 'vite';
import react from '@vitejs/plugin-react';
import tsconfigPaths from 'vite-tsconfig-paths';
import path from 'path';
=======
import { defineConfig } from "vite";
import react from "@vitejs/plugin-react";
import tsconfigPaths from "vite-tsconfig-paths";
import path from "path";
>>>>>>> f42e3f6f

// https://vitejs.dev/config/
export default defineConfig({
  plugins: [react(), tsconfigPaths()],
  resolve: {
    alias: {
      "@": path.resolve(__dirname, "./src"),
      "@core": path.resolve(__dirname, "./src/core"),
      "@api": path.resolve(__dirname, "./src/api"),
      "@ui": path.resolve(__dirname, "./src/ui"),
      "@utils": path.resolve(__dirname, "./src/utils"),
      "@config": path.resolve(__dirname, "./src/config"),
    },
  },
  server: {
    port: 5173,
    host: true,
    proxy: {
      "/api": {
        target: "http://localhost:3001",
        changeOrigin: true,
      },
      "/trpc": {
        target: "http://localhost:3001",
        changeOrigin: true,
        ws: true,
      },
    },
  },
  build: {
    outDir: "dist/client",
    sourcemap: true,
    rollupOptions: {
      output: {
        manualChunks: {
          vendor: ["react", "react-dom", "react-router-dom"],
          trpc: ["@trpc/client", "@trpc/react-query", "@tanstack/react-query"],
          ui: ["@headlessui/react", "@heroicons/react"],
        },
      },
    },
  },
  optimizeDeps: {
    include: [
      "react",
      "react-dom",
      "react-router-dom",
      "@trpc/client",
      "@trpc/react-query",
      "@tanstack/react-query",
    ],
  },
});<|MERGE_RESOLUTION|>--- conflicted
+++ resolved
@@ -1,14 +1,7 @@
-<<<<<<< HEAD
-import { defineConfig } from 'vite';
-import react from '@vitejs/plugin-react';
-import tsconfigPaths from 'vite-tsconfig-paths';
-import path from 'path';
-=======
 import { defineConfig } from "vite";
 import react from "@vitejs/plugin-react";
 import tsconfigPaths from "vite-tsconfig-paths";
 import path from "path";
->>>>>>> f42e3f6f
 
 // https://vitejs.dev/config/
 export default defineConfig({
