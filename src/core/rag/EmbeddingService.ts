<<<<<<< HEAD
import axios from 'axios';
import type { AxiosInstance } from 'axios';
import type { EmbeddingConfig } from './types';
=======
import axios from "axios";
import type { AxiosInstance } from "axios";
import type { EmbeddingConfig } from "./types";
import { MODEL_CONFIG } from "../../config/models.config";
>>>>>>> f42e3f6f

export class EmbeddingService {
  private client: AxiosInstance;
  private config: EmbeddingConfig;
  private isInitialized: boolean = false;

  constructor(config: EmbeddingConfig) {
    // Override to use Llama 3.2:3b for embeddings
    this.config = {
      batchSize: MODEL_CONFIG.batchSizes.embedding,
      dimensions: 4096, // Llama 3.2:3b embedding dimensions
      ...config,
      model: config.model || MODEL_CONFIG.models.embedding, // Use llama3.2:3b as fallback
    };

    this.client = axios.create({
      baseURL: config.baseUrl || MODEL_CONFIG.api.ollamaUrl,
      timeout: MODEL_CONFIG.timeouts.embedding,
      headers: {
        "Content-Type": "application/json",
      },
    });
  }

  async initialize(): Promise<void> {
    if (this.isInitialized) return;

    try {
      // Test connection
      await this.client.get("/api/tags");

      // Verify embedding model is available
      const response = await this.client.get("/api/tags");
      const models = response.data.models || [];
      const hasEmbeddingModel = models.some(
        (m: any) => m.name === this.config.model || m.name.includes("embed"),
      );

      if (!hasEmbeddingModel) {
        console.warn(
          `Embedding model ${this.config.model} not found. Please pull it first.`,
        );
      }

      this.isInitialized = true;
    } catch (error) {
      throw new Error(`Failed to initialize embedding service: ${error}`);
    }
  }

  async embed(text: string): Promise<number[]> {
    if (!this.isInitialized) {
      await this.initialize();
    }

    try {
      const response = await this.client.post("/api/embeddings", {
        model: this.config.model,
        prompt: text,
      });

      return response.data.embedding;
    } catch (error) {
      console.error("Embedding generation failed:", error);
      // Return a zero vector as fallback
      return new Array(this.config.dimensions).fill(0);
    }
  }

  async embedBatch(texts: string[]): Promise<number[][]> {
    if (!this.isInitialized) {
      await this.initialize();
    }

    const embeddings: number[][] = [];
    const batchSize = this.config.batchSize || 100;

    // Process in batches to avoid overwhelming the service
    for (let i = 0; i < texts.length; i += batchSize) {
      const batch = texts.slice(i, i + batchSize);

      // Process batch in parallel with rate limiting
      const batchEmbeddings = await Promise.all(
        batch.map((text) => this.embedWithRetry(text)),
      );

      embeddings.push(...batchEmbeddings);

      // Small delay between batches to avoid rate limiting
      if (i + batchSize < texts.length) {
        await this.delay(100);
      }
    }

    return embeddings;
  }

  private async embedWithRetry(
    text: string,
    retries: number = 3,
  ): Promise<number[]> {
    for (let i = 0; i < retries; i++) {
      try {
        return await this.embed(text);
      } catch (error) {
        if (i === retries - 1) {
          console.error(
            `Failed to embed text after ${retries} attempts:`,
            error,
          );
          // Return zero vector as fallback
          return new Array(this.config.dimensions).fill(0);
        }
        // Exponential backoff
        await this.delay(Math.pow(2, i) * 1000);
      }
    }

    return new Array(this.config.dimensions).fill(0);
  }

  private delay(ms: number): Promise<void> {
    return new Promise((resolve) => setTimeout(resolve, ms));
  }

  async cosineSimilarity(
    embedding1: number[],
    embedding2: number[],
  ): Promise<number> {
    if (embedding1.length !== embedding2.length) {
      throw new Error("Embeddings must have the same dimension");
    }

    let dotProduct = 0;
    let norm1 = 0;
    let norm2 = 0;

    for (let i = 0; i < embedding1.length; i++) {
      dotProduct += (embedding1[i] || 0) * (embedding2[i] || 0);
      norm1 += (embedding1[i] || 0) * (embedding1[i] || 0);
      norm2 += (embedding2[i] || 0) * (embedding2[i] || 0);
    }

    norm1 = Math.sqrt(norm1);
    norm2 = Math.sqrt(norm2);

    if (norm1 === 0 || norm2 === 0) {
      return 0;
    }

    return dotProduct / (norm1 * norm2);
  }

  async findSimilar(
    queryEmbedding: number[],
    embeddings: number[][],
    topK: number = 5,
  ): Promise<Array<{ index: number; score: number }>> {
    const similarities = await Promise.all(
      embeddings.map(async (embedding, index) => ({
        index,
        score: await this.cosineSimilarity(queryEmbedding, embedding),
      })),
    );

    // Sort by similarity score (descending)
    similarities.sort((a, b) => b.score - a.score);

    return similarities.slice(0, topK);
  }

  getDimensions(): number {
    return this.config.dimensions || 768;
  }

  getModel(): string {
    return this.config.model;
  }
}<|MERGE_RESOLUTION|>--- conflicted
+++ resolved
@@ -1,13 +1,7 @@
-<<<<<<< HEAD
-import axios from 'axios';
-import type { AxiosInstance } from 'axios';
-import type { EmbeddingConfig } from './types';
-=======
 import axios from "axios";
 import type { AxiosInstance } from "axios";
 import type { EmbeddingConfig } from "./types";
 import { MODEL_CONFIG } from "../../config/models.config";
->>>>>>> f42e3f6f
 
 export class EmbeddingService {
   private client: AxiosInstance;
