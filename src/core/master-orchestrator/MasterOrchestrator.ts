import { OllamaProvider } from "../llm/OllamaProvider";
import { AgentRegistry } from "../agents/registry/AgentRegistry";
import { RAGSystem } from "../rag/RAGSystem";
import { PlanExecutor } from "./PlanExecutor";
import { PlanReviewer } from "./PlanReviewer";
import { EnhancedParser } from "./EnhancedParser";
import { AgentRouter } from "./AgentRouter";
import { SimplePlanGenerator } from "./SimplePlanGenerator";
import type {
  Plan,
  ExecutionResult,
  Query,
  MasterOrchestratorConfig,
  ReviewResult,
} from "./types";
import type { QueryAnalysis, AgentRoutingPlan } from "./enhanced-types";
import { logger, createPerformanceMonitor } from "../../utils/logger";
import { wsService } from "../../api/services/WebSocketService";
import { withTimeout, DEFAULT_TIMEOUTS, TimeoutError } from "../../utils/timeout";

export class MasterOrchestrator {
  private llm: OllamaProvider;
  public agentRegistry: AgentRegistry;
  public ragSystem: RAGSystem;
  private planExecutor: PlanExecutor;
  private planReviewer: PlanReviewer;
  private enhancedParser: EnhancedParser;
  private agentRouter: AgentRouter;
  private perfMonitor = createPerformanceMonitor("MasterOrchestrator");

  constructor(config: MasterOrchestratorConfig) {
    logger.info("Initializing MasterOrchestrator", "ORCHESTRATOR", { config });

    this.llm = new OllamaProvider({
<<<<<<< HEAD
      model: config.model || "phi3:mini",  // Good balance for CPU performance
=======
      model: config.model || "granite3.3:2b",  // Best accuracy for complex tasks
>>>>>>> f42e3f6f
      baseUrl: config.ollamaUrl,
    });

    this.agentRegistry = new AgentRegistry();

    // Use default RAG config if not provided (for testing)
    const ragConfig = config.rag || {
      vectorStore: {
        type: "chromadb" as const,
        path: "./test-data/chroma-test",
        collectionName: "test-collection",
        dimension: 384,
      },
      chunking: {
        size: 500,
        overlap: 50,
        method: "sentence" as const,
      },
      retrieval: {
        topK: 5,
        minScore: 0.5,
        reranking: false,
      },
    };

    this.ragSystem = new RAGSystem(ragConfig);
    this.planExecutor = new PlanExecutor(this.agentRegistry, this.ragSystem);
    this.planReviewer = new PlanReviewer();
    this.enhancedParser = new EnhancedParser(this.llm);
    this.agentRouter = new AgentRouter();

    logger.info("MasterOrchestrator initialized successfully", "ORCHESTRATOR");
  }

  async initialize(): Promise<void> {
    // Initialize RAG system (gracefully handle test scenarios)
    if (this.ragSystem) {
      try {
        await this.ragSystem.initialize();
        logger.info("RAG system initialized successfully", "ORCHESTRATOR");
      } catch (error) {
        logger.warn(
          "RAG system initialization failed, continuing without RAG",
          "ORCHESTRATOR",
          {
            error: (error as Error).message,
          },
        );
        // Don't fail initialization if RAG isn't available (useful for tests)
      }
    }

    // Initialize agents registry
    await this.agentRegistry.initialize();

    logger.info("MasterOrchestrator initialization completed", "ORCHESTRATOR");
  }

  async isInitialized(): Promise<boolean> {
    return true; // For health checks
  }

  async processQuery(query: Query): Promise<ExecutionResult> {
    const perf = this.perfMonitor.start("processQuery");

    logger.info("Processing query", "ORCHESTRATOR", {
      query: query.text.substring(0, 100),
      conversationId: query.conversationId,
    });

    try {
      // Step 0: Enhanced query analysis with timeout
      const queryAnalysis = await withTimeout(
        this.enhancedParser.parseQuery(query),
        DEFAULT_TIMEOUTS.QUERY_PROCESSING,
        "Query analysis timed out"
      );

      logger.info("Query analysis completed", "ORCHESTRATOR", {
        intent: queryAnalysis.intent,
        complexity: queryAnalysis.complexity,
        domains: queryAnalysis.domains,
        priority: queryAnalysis.priority,
        estimatedDuration: queryAnalysis.estimatedDuration,
      });

      // Step 0.5: Create intelligent agent routing plan with timeout
      const routingPlan = await withTimeout(
        this.agentRouter.routeQuery(queryAnalysis),
        DEFAULT_TIMEOUTS.PLAN_CREATION,
        "Agent routing plan creation timed out"
      );

      logger.info("Agent routing plan created", "ORCHESTRATOR", {
        primaryAgent: (routingPlan as any).primaryAgent,
        strategy: (routingPlan as any).executionStrategy,
        confidence: (routingPlan as any).confidence,
        fallbackAgents: (routingPlan as any).fallbackAgents?.length || 0,
      });

      // Step 1: Create initial plan with enhanced context and timeout
      logger.info("Starting plan creation", "ORCHESTRATOR");
      let plan = await withTimeout(
        this.createPlan(query, queryAnalysis, routingPlan),
        DEFAULT_TIMEOUTS.PLAN_CREATION,
        "Plan creation timed out"
      );
      logger.info("Plan created successfully", "ORCHESTRATOR", {
        steps: plan.steps.length,
      });

      // Broadcast plan creation
      wsService.broadcastPlanUpdate(plan.id, "created", {
        completed: 0,
        total: plan.steps.length,
      });

      // Step 2: Execute plan with replan loop
      let executionResult: ExecutionResult = {
        success: false,
        results: [],
        summary: 'No execution performed'
      };
      let attempts = 0;
      const maxAttempts = 3;
      const startTime = Date.now();
      const maxTotalTime = 120000; // 2 minutes max for entire replan loop

      do {
        // Check if we've exceeded total time limit
        if (Date.now() - startTime > maxTotalTime) {
          logger.warn("Replan loop exceeded time limit", "ORCHESTRATOR", {
            elapsedTime: Date.now() - startTime,
            attempts: attempts,
          });
          break;
        }
        
        logger.debug(
          `Executing plan (attempt ${attempts + 1}/${maxAttempts})`,
          "ORCHESTRATOR",
          {
            stepsCount: plan.steps.length,
          },
        );

        executionResult = await withTimeout(
          this.planExecutor.execute(plan),
          DEFAULT_TIMEOUTS.AGENT_EXECUTION,
          "Plan execution timed out"
        );

        // Step 3: Review execution results with timeout
        const review = await withTimeout(
          this.planReviewer.reviewPlan(plan),
          DEFAULT_TIMEOUTS.PLAN_CREATION,
          "Plan review timed out"
        );

        logger.debug("Plan review completed", "ORCHESTRATOR", {
          satisfactory: (review as any).approved || (review as any).satisfactory,
          attempts: attempts + 1,
        });

        if (!(review as any).approved && !(review as any).satisfactory && attempts < maxAttempts) {
          // Check if failures are only infrastructure-related
          const hasOnlyInfrastructureFailures = review.failedSteps.length === 0 && 
            review.feedback.includes('infrastructure limitations');
            
          if (hasOnlyInfrastructureFailures) {
            logger.info(
              "Skipping replan due to infrastructure limitations",
              "ORCHESTRATOR",
              {
                feedback: review.feedback,
              },
            );
            break;
          }
          
          // Step 4: Replan if necessary
          logger.info(
            "Replanning due to unsatisfactory results",
            "ORCHESTRATOR",
            {
              feedback: review.feedback,
              failedSteps: review.failedSteps,
            },
          );

          plan = await withTimeout(
            this.replan(query, plan, review, queryAnalysis),
            DEFAULT_TIMEOUTS.PLAN_CREATION,
            "Replanning timed out"
          );
          attempts++;
        } else {
          break;
        }
      } while (attempts < maxAttempts);

      // Step 5: Format and return final response
      const result = this.formatResponse(executionResult);

      logger.info("Query processing completed", "ORCHESTRATOR", {
        success:
          result.metadata?.["successfulSteps"] ===
          result.metadata?.["totalSteps"],
        attempts: attempts + 1,
        totalSteps: result.metadata?.["totalSteps"],
      });

      perf.end({ success: true });
      return result;
    } catch (error) {
      if (error instanceof TimeoutError) {
        logger.error(
          "Query processing timed out",
          "ORCHESTRATOR",
          { 
            query: query.text,
            duration: error.duration,
            message: error.message
          },
          error
        );
        
        // Return a timeout response instead of throwing
        return {
          success: false,
          results: [],
          summary: "I apologize, but processing your request took too long. This can happen with complex queries or when the system is under heavy load. Please try simplifying your request or try again later.",
          metadata: {
            error: 'timeout',
            duration: error.duration,
            timestamp: new Date().toISOString()
          }
        };
      }
      
      logger.error(
        "Query processing failed",
        "ORCHESTRATOR",
        { query: query.text },
        error as Error,
      );
      perf.end({ success: false });
      throw error;
    }
  }

  private async createPlan(
    query: Query,
    analysis?: QueryAnalysis,
    routingPlan?: AgentRoutingPlan,
  ): Promise<Plan> {
    // Use simple plan generator for CPU performance
    const USE_SIMPLE_PLAN = process.env['USE_SIMPLE_PLAN'] !== 'false';
    if (USE_SIMPLE_PLAN) {
      logger.info("Using simple plan generator for CPU performance", "ORCHESTRATOR");
      return SimplePlanGenerator.createSimplePlan(query, routingPlan);
    }
    const analysisContext = analysis
      ? `
      
      Query Analysis Context:
      - Intent: ${analysis.intent}
      - Complexity: ${analysis.complexity}/10
      - Required domains: ${analysis.domains.join(", ")}
      - Priority: ${analysis.priority}
      - Estimated duration: ${analysis.estimatedDuration} seconds
      - Resource requirements: ${JSON.stringify(analysis.resourceRequirements)}
      - Detected entities: ${JSON.stringify(analysis.entities)}
    `
      : "";

    const routingContext = routingPlan
      ? `
      
      Agent Routing Plan:
      - Selected agents: ${routingPlan.selectedAgents.map((a) => `${a.agentType} (priority: ${a.priority}, confidence: ${a.confidence})`).join(", ")}
      - Execution strategy: ${routingPlan.executionStrategy}
      - Overall confidence: ${routingPlan.confidence}
      - Risk level: ${routingPlan.riskAssessment.level}
      - Risk factors: ${routingPlan.riskAssessment.factors.join(", ")}
      - Fallback agents available: ${routingPlan.fallbackAgents.join(", ")}
    `
      : "";

    const prompt = `
      You are the Master Orchestrator. Create a detailed plan to address this query:
      "${query.text}"${analysisContext}${routingContext}
      
      Break down the task into clear, actionable steps considering the analysis and routing context.
      For each step, determine:
      1. What information is needed (RAG query)
      2. Which agent should handle it - PRIORITIZE agents from the routing plan
      3. What tools might be required based on resource requirements
      4. Expected output
      
      Agent Selection Guidelines (follow routing plan recommendations):
      - ResearchAgent: For research, web search, information gathering
      - CodeAgent: For programming, debugging, code analysis
      - DataAnalysisAgent: For data processing, analysis, metrics
      - WriterAgent: For documentation, explanations, summaries
      - ToolExecutorAgent: For tool coordination and complex workflows
      
      IMPORTANT: Use the recommended agents from the routing plan unless there's a compelling reason not to.
      
      Return a structured plan in JSON format with the following structure:
      {
        "steps": [
          {
            "id": "step-1",
            "description": "Description of the step",
            "agentType": "ResearchAgent|CodeAgent|DataAnalysisAgent|WriterAgent|ToolExecutorAgent",
            "requiresTool": boolean,
            "toolName": "tool_name" (if requiresTool is true),
            "ragQuery": "Query for RAG system",
            "expectedOutput": "Description of expected output",
            "dependencies": ["step-ids"] (optional)
          }
        ]
      }
    `;

    const response = await withTimeout(
      this.llm.generate(prompt, {
        format: "json",
        temperature: 0.3,
        maxTokens: 2000,
      }),
      DEFAULT_TIMEOUTS.LLM_GENERATION,
      "LLM generation timed out during plan creation"
    );
    return this.parsePlan(response, query);
  }

  private async replan(
    query: Query,
    originalPlan: Plan,
    review: ReviewResult,
    analysis?: QueryAnalysis,
  ): Promise<Plan> {
    const prompt = `
      The original plan did not satisfy the requirements.
      
      Original Query: "${query.text}"
      Original Plan: ${JSON.stringify(originalPlan)}
      Review Feedback: ${review.feedback}
      Failed Steps: ${JSON.stringify(review.failedSteps)}
      
      Create a revised plan that addresses the issues.
      Focus on:
      1. Fixing the failed steps
      2. Adding missing information gathering steps
      3. Ensuring proper agent and tool selection
      
      Return the revised plan in the same JSON format.
    `;

    const response = await withTimeout(
      this.llm.generate(prompt, {
        format: "json",
        temperature: 0.3,
        maxTokens: 2000,
      }),
      DEFAULT_TIMEOUTS.LLM_GENERATION,
      "LLM generation timed out during replanning"
    );
    return this.parsePlan(response, query);
  }

  private parsePlan(response: string, query?: Query): Plan {
    try {
      // Extract JSON from the response
      const jsonMatch = response.match(/\{[\s\S]*\}/);
      if (!jsonMatch) {
        throw new Error("No valid JSON found in response");
      }

      const parsed = JSON.parse(jsonMatch[0]);

      // Validate the plan structure
      if (!parsed.steps || !Array.isArray(parsed.steps)) {
        throw new Error("Invalid plan structure: missing steps array");
      }

      return {
        id: `plan-${Date.now()}`,
        steps: parsed.steps.map((step: any) => ({
          id: step.id || `step-${Date.now()}-${Math.random()}`,
          task: step.task || step.description,
          description: step.description,
          agentType: step.agentType,
          requiresTool: step.requiresTool || false,
          toolName: step.toolName,
          ragQuery: step.ragQuery,
          expectedOutput: step.expectedOutput,
          dependencies: step.dependencies || [],
          parameters: step.parameters || {},
        })),
      };
    } catch (error) {
      console.error("Failed to parse plan:", error);
      // Return a fallback plan
      return {
        id: `plan-fallback-${Date.now()}`,
        steps: [
          {
            id: "fallback-1",
            task: "Process query with general approach",
            description: "Process query with general approach",
            agentType: "ResearchAgent",
            requiresTool: false,
            ragQuery: query?.text || "General query processing",
            expectedOutput: "General response to query",
            dependencies: [],
          },
        ],
      };
    }
  }

  private formatResponse(executionResult: ExecutionResult): ExecutionResult {
    // Consolidate results into a coherent response
    const summary = executionResult.results
      .map((result) => result.output)
      .filter((output) => output)
      .join("\n\n");

    return {
      ...executionResult,
      summary,
      metadata: {
        totalSteps: executionResult.results.length,
        successfulSteps: executionResult.results.filter((r) => r.success)
          .length,
        timestamp: new Date().toISOString(),
      },
    };
  }
}<|MERGE_RESOLUTION|>--- conflicted
+++ resolved
@@ -32,11 +32,7 @@
     logger.info("Initializing MasterOrchestrator", "ORCHESTRATOR", { config });
 
     this.llm = new OllamaProvider({
-<<<<<<< HEAD
-      model: config.model || "phi3:mini",  // Good balance for CPU performance
-=======
       model: config.model || "granite3.3:2b",  // Best accuracy for complex tasks
->>>>>>> f42e3f6f
       baseUrl: config.ollamaUrl,
     });
 
