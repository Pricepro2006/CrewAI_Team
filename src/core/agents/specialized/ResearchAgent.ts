--- conflicted
+++ resolved
@@ -1,9 +1,3 @@
-<<<<<<< HEAD
-import { BaseAgent } from '../base/BaseAgent';
-import type { AgentCapability, AgentContext, AgentResult } from '../base/AgentTypes';
-import { WebSearchTool } from '../../tools/web/WebSearchTool';
-import { WebScraperTool } from '../../tools/web/WebScraperTool';
-=======
 import { BaseAgent } from "../base/BaseAgent";
 import type {
   AgentCapability,
@@ -17,7 +11,6 @@
 import { withTimeout, DEFAULT_TIMEOUTS } from "../../../utils/timeout";
 import { businessSearchPromptEnhancer } from "../../prompts/BusinessSearchPromptEnhancer";
 import { SearchKnowledgeService } from "../../services/SearchKnowledgeService";
->>>>>>> f42e3f6f
 
 export class ResearchAgent extends BaseAgent {
   private searchKnowledgeService?: SearchKnowledgeService;
@@ -291,24 +284,12 @@
     // If we have existing context, limit the search scope
     const searchLimit = hasExistingContext ? 3 : 5;
 
-    // Check if we have existing context that might reduce search needs
-    const hasExistingContext = context.ragDocuments && context.ragDocuments.length > 0;
-    
-    // If we have existing context, limit the search scope
-    const searchLimit = hasExistingContext ? 3 : 5;
-    
     // Execute searches
     for (const query of plan.queries) {
       if (searchTool) {
-<<<<<<< HEAD
-        const searchResult = await searchTool.execute({ 
-          query, 
-          limit: searchLimit 
-=======
         const searchResult = await searchTool.execute({
           query,
           limit: searchLimit,
->>>>>>> f42e3f6f
         });
 
         if (searchResult.success && searchResult.data) {
