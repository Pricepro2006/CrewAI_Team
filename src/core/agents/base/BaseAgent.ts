<<<<<<< HEAD
import type { BaseTool } from '../../tools/base/BaseTool';
import type { AgentCapability, AgentContext, AgentResult, ToolExecutionParams } from './AgentTypes';
import { logger } from '../../../utils/logger';
import { OllamaProvider } from '../../llm/OllamaProvider';
=======
import type { BaseTool } from "../../tools/base/BaseTool";
import type {
  AgentCapability,
  AgentContext,
  AgentResult,
  ToolExecutionParams,
} from "./AgentTypes";
import { logger } from "../../../utils/logger";
import { OllamaProvider } from "../../llm/OllamaProvider";
import { MODEL_CONFIG, getModelConfig, getModelTimeout } from "../../../config/models.config";
>>>>>>> f42e3f6f

export abstract class BaseAgent {
  protected tools: Map<string, BaseTool> = new Map();
  protected capabilities: Set<string> = new Set();
  protected initialized = false;
  protected llm: OllamaProvider;
<<<<<<< HEAD
=======
  protected timeout: number;
>>>>>>> f42e3f6f

  constructor(
    public readonly name: string,
    public readonly description: string,
<<<<<<< HEAD
    protected readonly model: string = 'qwen3:0.6b'
  ) {
    logger.info(`Initializing agent: ${name}`, 'AGENT');
    
    // Initialize LLM provider
    this.llm = new OllamaProvider({
      model: this.model,
      baseUrl: process.env.OLLAMA_BASE_URL || 'http://localhost:11434'
=======
    protected readonly model: string = getModelConfig('primary'), // Now llama3.2:3b
  ) {
    logger.info(`Initializing agent: ${name} with model: ${model}`, "AGENT");

    // Get timeout for this model
    this.timeout = getModelTimeout('primary');

    // Initialize LLM provider
    this.llm = new OllamaProvider({
      model: this.model,
      baseUrl: MODEL_CONFIG.api.ollamaUrl,
>>>>>>> f42e3f6f
    });
  }

  abstract execute(task: string, context: AgentContext): Promise<AgentResult>;

  async executeWithTool(params: ToolExecutionParams): Promise<AgentResult> {
    const { tool, context, parameters, guidance } = params;
<<<<<<< HEAD
    
=======

>>>>>>> f42e3f6f
    try {
      if (!this.hasTool(tool.name)) {
        return {
          success: false,
          error: `Tool ${tool.name} not registered with this agent`,
        };
      }

      const result = await tool.execute(parameters);
<<<<<<< HEAD
      
=======

>>>>>>> f42e3f6f
      return {
        success: true,
        data: result,
        metadata: {
          agent: this.name,
          tool: tool.name,
          timestamp: new Date().toISOString(),
        },
      };
    } catch (error) {
      return this.handleError(error as Error);
    }
  }

  registerTool(tool: BaseTool): void {
    this.tools.set(tool.name, tool);
<<<<<<< HEAD
    logger.debug(`Registered tool ${tool.name} with ${this.name}`, 'AGENT');
=======
    logger.debug(`Registered tool ${tool.name} with ${this.name}`, "AGENT");
>>>>>>> f42e3f6f
  }

  getTools(): BaseTool[] {
    return Array.from(this.tools.values());
  }

  getTool(name: string): BaseTool | undefined {
    return this.tools.get(name);
  }

  hasTool(name: string): boolean {
    return this.tools.has(name);
  }

  hasCapability(capability: string): boolean {
    return this.capabilities.has(capability);
  }

  async initialize(): Promise<void> {
    if (this.initialized) {
<<<<<<< HEAD
      logger.debug(`Agent ${this.name} already initialized`, 'AGENT');
      return;
    }

    logger.info(`Initializing agent ${this.name}`, 'AGENT');
    
    // Initialize any tools (if they have initialization method)
    for (const tool of this.tools.values()) {
      if ('initialize' in tool && typeof (tool as any).initialize === 'function') {
=======
      logger.debug(`Agent ${this.name} already initialized`, "AGENT");
      return;
    }

    logger.info(`Initializing agent ${this.name}`, "AGENT");

    // Register default tools first
    if (typeof (this as any).registerDefaultTools === "function") {
      (this as any).registerDefaultTools();
      logger.debug(`Registered default tools for ${this.name}`, "AGENT");
    }

    // Initialize any tools (if they have initialization method)
    for (const tool of this.tools.values()) {
      if (
        "initialize" in tool &&
        typeof (tool as any).initialize === "function"
      ) {
>>>>>>> f42e3f6f
        await (tool as any).initialize();
      }
    }

    this.initialized = true;
<<<<<<< HEAD
    logger.info(`Agent ${this.name} initialized successfully`, 'AGENT');
  }

  protected handleError(error: Error): AgentResult {
    logger.error(`Error in agent ${this.name}: ${error.message}`, 'AGENT', { error });
    
=======
    logger.info(
      `Agent ${this.name} initialized successfully with ${this.tools.size} tools`,
      "AGENT",
    );
  }

  protected handleError(error: Error): AgentResult {
    logger.error(`Error in agent ${this.name}: ${error.message}`, "AGENT", {
      error,
    });

>>>>>>> f42e3f6f
    return {
      success: false,
      error: error.message,
      metadata: {
        agent: this.name,
        timestamp: new Date().toISOString(),
<<<<<<< HEAD
        errorType: error.name || 'UnknownError',
=======
        errorType: error.name || "UnknownError",
>>>>>>> f42e3f6f
      },
    };
  }

  protected addCapability(capability: string): void {
    this.capabilities.add(capability);
  }
}<|MERGE_RESOLUTION|>--- conflicted
+++ resolved
@@ -1,9 +1,3 @@
-<<<<<<< HEAD
-import type { BaseTool } from '../../tools/base/BaseTool';
-import type { AgentCapability, AgentContext, AgentResult, ToolExecutionParams } from './AgentTypes';
-import { logger } from '../../../utils/logger';
-import { OllamaProvider } from '../../llm/OllamaProvider';
-=======
 import type { BaseTool } from "../../tools/base/BaseTool";
 import type {
   AgentCapability,
@@ -14,31 +8,17 @@
 import { logger } from "../../../utils/logger";
 import { OllamaProvider } from "../../llm/OllamaProvider";
 import { MODEL_CONFIG, getModelConfig, getModelTimeout } from "../../../config/models.config";
->>>>>>> f42e3f6f
 
 export abstract class BaseAgent {
   protected tools: Map<string, BaseTool> = new Map();
   protected capabilities: Set<string> = new Set();
   protected initialized = false;
   protected llm: OllamaProvider;
-<<<<<<< HEAD
-=======
   protected timeout: number;
->>>>>>> f42e3f6f
 
   constructor(
     public readonly name: string,
     public readonly description: string,
-<<<<<<< HEAD
-    protected readonly model: string = 'qwen3:0.6b'
-  ) {
-    logger.info(`Initializing agent: ${name}`, 'AGENT');
-    
-    // Initialize LLM provider
-    this.llm = new OllamaProvider({
-      model: this.model,
-      baseUrl: process.env.OLLAMA_BASE_URL || 'http://localhost:11434'
-=======
     protected readonly model: string = getModelConfig('primary'), // Now llama3.2:3b
   ) {
     logger.info(`Initializing agent: ${name} with model: ${model}`, "AGENT");
@@ -50,7 +30,6 @@
     this.llm = new OllamaProvider({
       model: this.model,
       baseUrl: MODEL_CONFIG.api.ollamaUrl,
->>>>>>> f42e3f6f
     });
   }
 
@@ -58,11 +37,7 @@
 
   async executeWithTool(params: ToolExecutionParams): Promise<AgentResult> {
     const { tool, context, parameters, guidance } = params;
-<<<<<<< HEAD
-    
-=======
 
->>>>>>> f42e3f6f
     try {
       if (!this.hasTool(tool.name)) {
         return {
@@ -72,11 +47,7 @@
       }
 
       const result = await tool.execute(parameters);
-<<<<<<< HEAD
-      
-=======
 
->>>>>>> f42e3f6f
       return {
         success: true,
         data: result,
@@ -93,11 +64,7 @@
 
   registerTool(tool: BaseTool): void {
     this.tools.set(tool.name, tool);
-<<<<<<< HEAD
-    logger.debug(`Registered tool ${tool.name} with ${this.name}`, 'AGENT');
-=======
     logger.debug(`Registered tool ${tool.name} with ${this.name}`, "AGENT");
->>>>>>> f42e3f6f
   }
 
   getTools(): BaseTool[] {
@@ -118,17 +85,6 @@
 
   async initialize(): Promise<void> {
     if (this.initialized) {
-<<<<<<< HEAD
-      logger.debug(`Agent ${this.name} already initialized`, 'AGENT');
-      return;
-    }
-
-    logger.info(`Initializing agent ${this.name}`, 'AGENT');
-    
-    // Initialize any tools (if they have initialization method)
-    for (const tool of this.tools.values()) {
-      if ('initialize' in tool && typeof (tool as any).initialize === 'function') {
-=======
       logger.debug(`Agent ${this.name} already initialized`, "AGENT");
       return;
     }
@@ -147,20 +103,11 @@
         "initialize" in tool &&
         typeof (tool as any).initialize === "function"
       ) {
->>>>>>> f42e3f6f
         await (tool as any).initialize();
       }
     }
 
     this.initialized = true;
-<<<<<<< HEAD
-    logger.info(`Agent ${this.name} initialized successfully`, 'AGENT');
-  }
-
-  protected handleError(error: Error): AgentResult {
-    logger.error(`Error in agent ${this.name}: ${error.message}`, 'AGENT', { error });
-    
-=======
     logger.info(
       `Agent ${this.name} initialized successfully with ${this.tools.size} tools`,
       "AGENT",
@@ -172,18 +119,13 @@
       error,
     });
 
->>>>>>> f42e3f6f
     return {
       success: false,
       error: error.message,
       metadata: {
         agent: this.name,
         timestamp: new Date().toISOString(),
-<<<<<<< HEAD
-        errorType: error.name || 'UnknownError',
-=======
         errorType: error.name || "UnknownError",
->>>>>>> f42e3f6f
       },
     };
   }
