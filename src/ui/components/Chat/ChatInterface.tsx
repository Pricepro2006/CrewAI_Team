import React, { useState, useRef, useEffect } from "react";
import { useParams, useNavigate } from "react-router-dom";
<<<<<<< HEAD
import { trpc } from "../../App";
=======
import { api } from "@/lib/trpc";
>>>>>>> f42e3f6f
import { MessageList } from "./MessageList";
import { InputBox } from "./InputBox";
import { AgentMonitor } from "../AgentStatus/AgentMonitor";
import type { Message } from "./types";
import "./ChatInterface.css";

export const ChatInterface: React.FC = () => {
  const { conversationId: urlConversationId } = useParams();
  const navigate = useNavigate();
  const [conversationId, setConversationId] = useState<string | null>(
    urlConversationId || null,
  );
  const [messages, setMessages] = useState<Message[]>([]);
  const [isProcessing, setIsProcessing] = useState(false);
  const [connectionStatus, setConnectionStatus] = useState<
    "connected" | "disconnected" | "connecting"
  >("connecting");
  const messageEndRef = useRef<HTMLDivElement>(null);

  const createConversation = (api.chat as any).create.useMutation();
  const sendMessage = (api.chat as any).message.useMutation();
  const conversationHistory = (api.chat as any).history.useQuery(
    { conversationId: conversationId! },
    { enabled: !!conversationId },
  );

  // Load conversation history
  useEffect(() => {
    if (conversationHistory.data) {
      setMessages(conversationHistory.data);
    }
  }, [conversationHistory.data]);

<<<<<<< HEAD
  // Subscribe to real-time updates with proper error handling
  trpc.chat.onMessage.useSubscription(
=======
  // Subscribe to real-time updates
  (api.chat as any).onMessage.useSubscription(
>>>>>>> f42e3f6f
    { conversationId: conversationId! },
    {
      enabled: !!conversationId,
      onData: (data: unknown) => {
        const message = data as Message;
<<<<<<< HEAD
        setConnectionStatus("connected");

        // Prevent duplicate messages
        setMessages((prev) => {
          const exists = prev.some(
            (m) =>
              m.content === message.content &&
              m.role === message.role &&
              Math.abs(
                new Date(m.timestamp || 0).getTime() -
                  new Date(message.timestamp || 0).getTime(),
              ) < 1000,
          );
          return exists ? prev : [...prev, message];
        });

        // Auto-scroll to new message
        setTimeout(() => {
          messageEndRef.current?.scrollIntoView({ behavior: "smooth" });
        }, 100);
      },
      onError: (error) => {
        console.error("WebSocket subscription error:", error);
        setConnectionStatus("disconnected");
        setMessages((prev) => [
          ...prev,
          {
            role: "system",
            content: "Connection error. Trying to reconnect...",
          },
        ]);
      },
      onStarted: () => {
        setConnectionStatus("connected");
      },
      onStopped: () => {
        setConnectionStatus("disconnected");
=======
        setMessages((prev) => [...prev, message]);
>>>>>>> f42e3f6f
      },
    },
  );

  const handleSendMessage = async (text: string) => {
    if (!text.trim() || isProcessing) return;

    setIsProcessing(true);

    try {
      if (!conversationId) {
        // Create new conversation
        const userMessage: Message = { role: "user", content: text };
        setMessages([userMessage]);

        const result = await createConversation.mutateAsync({
          message: text,
        });

        setConversationId(result.conversationId);
        navigate(`/chat/${result.conversationId}`);

        setMessages((prev) => [
          ...prev,
          {
            role: "assistant",
            content: result.response,
          },
        ]);
      } else {
        // Continue conversation
        const userMessage: Message = { role: "user", content: text };
        setMessages((prev) => [...prev, userMessage]);

        const result = await sendMessage.mutateAsync({
          conversationId,
          message: text,
        });

        setMessages((prev) => [
          ...prev,
          {
            role: "assistant",
            content: result.response,
          },
        ]);
      }
    } catch (error) {
      console.error("Error sending message:", error);
      setMessages((prev) => [
        ...prev,
        {
          role: "system",
          content: "Error: Failed to send message. Please try again.",
        },
      ]);
    } finally {
      setIsProcessing(false);
    }
  };

  useEffect(() => {
    messageEndRef.current?.scrollIntoView({ behavior: "smooth" });
  }, [messages]);

  return (
    <div className="chat-interface">
      <div className="chat-header">
        <h2>AI Agent Team Chat</h2>
<<<<<<< HEAD
        <div className="chat-header-controls">
          <div
            className={`connection-status connection-status--${connectionStatus}`}
=======
        {conversationId && (
          <button
            className="new-chat-btn"
            onClick={() => {
              setConversationId(null);
              setMessages([]);
              navigate("/chat");
            }}
>>>>>>> f42e3f6f
          >
            <span className="connection-indicator"></span>
            <span className="connection-text">
              {connectionStatus === "connected"
                ? "Connected"
                : connectionStatus === "connecting"
                  ? "Connecting..."
                  : "Disconnected"}
            </span>
          </div>
          {conversationId && (
            <button
              className="new-chat-btn"
              onClick={() => {
                setConversationId(null);
                setMessages([]);
                navigate("/chat");
              }}
            >
              New Chat
            </button>
          )}
        </div>
      </div>

      <div className="chat-container">
        <MessageList messages={messages} isProcessing={isProcessing} />
        <div ref={messageEndRef} />
      </div>

      <InputBox onSendMessage={handleSendMessage} disabled={isProcessing} />

      {isProcessing && <AgentMonitor />}
    </div>
  );
};<|MERGE_RESOLUTION|>--- conflicted
+++ resolved
@@ -1,10 +1,6 @@
 import React, { useState, useRef, useEffect } from "react";
 import { useParams, useNavigate } from "react-router-dom";
-<<<<<<< HEAD
-import { trpc } from "../../App";
-=======
 import { api } from "@/lib/trpc";
->>>>>>> f42e3f6f
 import { MessageList } from "./MessageList";
 import { InputBox } from "./InputBox";
 import { AgentMonitor } from "../AgentStatus/AgentMonitor";
@@ -19,9 +15,6 @@
   );
   const [messages, setMessages] = useState<Message[]>([]);
   const [isProcessing, setIsProcessing] = useState(false);
-  const [connectionStatus, setConnectionStatus] = useState<
-    "connected" | "disconnected" | "connecting"
-  >("connecting");
   const messageEndRef = useRef<HTMLDivElement>(null);
 
   const createConversation = (api.chat as any).create.useMutation();
@@ -38,59 +31,14 @@
     }
   }, [conversationHistory.data]);
 
-<<<<<<< HEAD
-  // Subscribe to real-time updates with proper error handling
-  trpc.chat.onMessage.useSubscription(
-=======
   // Subscribe to real-time updates
   (api.chat as any).onMessage.useSubscription(
->>>>>>> f42e3f6f
     { conversationId: conversationId! },
     {
       enabled: !!conversationId,
       onData: (data: unknown) => {
         const message = data as Message;
-<<<<<<< HEAD
-        setConnectionStatus("connected");
-
-        // Prevent duplicate messages
-        setMessages((prev) => {
-          const exists = prev.some(
-            (m) =>
-              m.content === message.content &&
-              m.role === message.role &&
-              Math.abs(
-                new Date(m.timestamp || 0).getTime() -
-                  new Date(message.timestamp || 0).getTime(),
-              ) < 1000,
-          );
-          return exists ? prev : [...prev, message];
-        });
-
-        // Auto-scroll to new message
-        setTimeout(() => {
-          messageEndRef.current?.scrollIntoView({ behavior: "smooth" });
-        }, 100);
-      },
-      onError: (error) => {
-        console.error("WebSocket subscription error:", error);
-        setConnectionStatus("disconnected");
-        setMessages((prev) => [
-          ...prev,
-          {
-            role: "system",
-            content: "Connection error. Trying to reconnect...",
-          },
-        ]);
-      },
-      onStarted: () => {
-        setConnectionStatus("connected");
-      },
-      onStopped: () => {
-        setConnectionStatus("disconnected");
-=======
         setMessages((prev) => [...prev, message]);
->>>>>>> f42e3f6f
       },
     },
   );
@@ -160,11 +108,6 @@
     <div className="chat-interface">
       <div className="chat-header">
         <h2>AI Agent Team Chat</h2>
-<<<<<<< HEAD
-        <div className="chat-header-controls">
-          <div
-            className={`connection-status connection-status--${connectionStatus}`}
-=======
         {conversationId && (
           <button
             className="new-chat-btn"
@@ -173,30 +116,10 @@
               setMessages([]);
               navigate("/chat");
             }}
->>>>>>> f42e3f6f
           >
-            <span className="connection-indicator"></span>
-            <span className="connection-text">
-              {connectionStatus === "connected"
-                ? "Connected"
-                : connectionStatus === "connecting"
-                  ? "Connecting..."
-                  : "Disconnected"}
-            </span>
-          </div>
-          {conversationId && (
-            <button
-              className="new-chat-btn"
-              onClick={() => {
-                setConversationId(null);
-                setMessages([]);
-                navigate("/chat");
-              }}
-            >
-              New Chat
-            </button>
-          )}
-        </div>
+            New Chat
+          </button>
+        )}
       </div>
 
       <div className="chat-container">
