/* ChatInterface.css - Dark Theme */
.chat-interface {
  height: 100%;
  display: flex;
  flex-direction: column;
  background-color: var(--bg-primary);
}

.chat-header {
  padding: 16px 24px;
  border-bottom: 1px solid var(--border-color);
  background-color: var(--bg-secondary);
  display: flex;
  align-items: center;
  justify-content: space-between;
  backdrop-filter: blur(10px);
  background-color: rgba(20, 20, 20, 0.8);
}

.chat-header h2 {
  font-size: 1.25rem;
  color: var(--text-primary);
  margin: 0;
  font-weight: 600;
  letter-spacing: -0.025em;
}

<<<<<<< HEAD
.chat-header-controls {
  display: flex;
  align-items: center;
  gap: 1rem;
}

.connection-status {
  display: flex;
  align-items: center;
  gap: 0.5rem;
  padding: 0.25rem 0.75rem;
  border-radius: 1rem;
  font-size: 0.875rem;
  background: rgba(255, 255, 255, 0.05);
  border: 1px solid rgba(255, 255, 255, 0.1);
}

.connection-indicator {
  width: 8px;
  height: 8px;
  border-radius: 50%;
  background: #6c757d;
}

.connection-status--connected .connection-indicator {
  background: #28a745;
  box-shadow: 0 0 8px rgba(40, 167, 69, 0.6);
}

.connection-status--connecting .connection-indicator {
  background: #ffc107;
  animation: pulse 1.5s infinite;
}

.connection-status--disconnected .connection-indicator {
  background: #dc3545;
}

.connection-text {
  color: var(--text-secondary);
  font-weight: 500;
}

@keyframes pulse {
  0% {
    opacity: 1;
  }
  50% {
    opacity: 0.5;
  }
  100% {
    opacity: 1;
  }
}

=======
>>>>>>> f42e3f6f
.new-chat-btn {
  padding: 8px 16px;
  background-color: var(--accent-primary);
  color: white;
  border: none;
  border-radius: 8px;
  font-size: 0.875rem;
  font-weight: 500;
  cursor: pointer;
  transition: all 0.2s ease;
  display: flex;
  align-items: center;
  gap: 8px;
}

.new-chat-btn:hover {
  background-color: var(--accent-hover);
  transform: translateY(-1px);
  box-shadow: 0 4px 12px rgba(79, 70, 229, 0.3);
}

.new-chat-btn:active {
  transform: translateY(0);
}

.chat-container {
  flex: 1;
  display: flex;
  flex-direction: column;
  overflow: hidden;
  position: relative;
}

.chat-main {
  flex: 1;
  display: flex;
  flex-direction: column;
  overflow: hidden;
}

.empty-state {
  flex: 1;
  display: flex;
  flex-direction: column;
  justify-content: center;
  align-items: center;
  padding: 40px;
  text-align: center;
  color: var(--text-secondary);
}

.empty-state-icon {
  font-size: 4rem;
  margin-bottom: 24px;
  opacity: 0.3;
}

.empty-state h2 {
  font-size: 1.5rem;
  margin-bottom: 12px;
  color: var(--text-primary);
  font-weight: 600;
}

.empty-state p {
  font-size: 1.1em;
  line-height: 1.6;
  max-width: 500px;
  margin: 0 auto;
}

/* Chat container */
.chat-container {
  flex: 1;
  display: flex;
  flex-direction: column;
  overflow: hidden;
  position: relative;
}

/* New chat button */
.new-chat-btn {
  padding: 8px 16px;
  background-color: var(--accent-primary);
  color: white;
  border: none;
  border-radius: 6px;
  font-size: 0.875rem;
  font-weight: 500;
  cursor: pointer;
  transition: all var(--transition-fast);
}

.new-chat-btn:hover {
  background-color: var(--accent-hover);
  transform: translateY(-1px);
  box-shadow: var(--shadow-md);
}

.new-chat-btn:active {
  transform: translateY(0);
  box-shadow: var(--shadow-sm);
}

/* System messages */
.message.system .message-content {
  background-color: var(--error-bg);
  color: var(--error);
  border-color: var(--error);
}

/* Loading states */
.loading-overlay {
  position: absolute;
  top: 0;
  left: 0;
  right: 0;
  bottom: 0;
  background-color: rgba(0, 0, 0, 0.5);
  display: flex;
  align-items: center;
  justify-content: center;
  z-index: 100;
}

.loading-spinner {
  width: 40px;
  height: 40px;
  border: 3px solid var(--bg-tertiary);
  border-top-color: var(--accent-primary);
  border-radius: 50%;
  animation: spin 1s linear infinite;
}

@keyframes spin {
  to {
    transform: rotate(360deg);
  }
}

/* Agent Monitor Integration */
.agent-monitor-overlay {
  position: absolute;
  bottom: 0;
  left: 0;
  right: 0;
  background-color: var(--bg-tertiary);
  border-top: 1px solid var(--border-color);
  padding: 16px;
  backdrop-filter: blur(10px);
  background-color: rgba(31, 31, 31, 0.95);
  box-shadow: 0 -4px 12px rgba(0, 0, 0, 0.3);
  transition: all 0.3s ease;
  animation: slideUp 0.3s ease-out;
}

@keyframes slideUp {
  from {
    transform: translateY(100%);
    opacity: 0;
  }
  to {
    transform: translateY(0);
    opacity: 1;
  }
}

/* Scrollbar Styling */
.chat-container::-webkit-scrollbar {
  width: 8px;
}

.chat-container::-webkit-scrollbar-track {
  background: var(--bg-secondary);
}

.chat-container::-webkit-scrollbar-thumb {
  background: var(--scrollbar-thumb);
  border-radius: 4px;
}

.chat-container::-webkit-scrollbar-thumb:hover {
  background: var(--scrollbar-hover);
}<|MERGE_RESOLUTION|>--- conflicted
+++ resolved
@@ -25,64 +25,6 @@
   letter-spacing: -0.025em;
 }
 
-<<<<<<< HEAD
-.chat-header-controls {
-  display: flex;
-  align-items: center;
-  gap: 1rem;
-}
-
-.connection-status {
-  display: flex;
-  align-items: center;
-  gap: 0.5rem;
-  padding: 0.25rem 0.75rem;
-  border-radius: 1rem;
-  font-size: 0.875rem;
-  background: rgba(255, 255, 255, 0.05);
-  border: 1px solid rgba(255, 255, 255, 0.1);
-}
-
-.connection-indicator {
-  width: 8px;
-  height: 8px;
-  border-radius: 50%;
-  background: #6c757d;
-}
-
-.connection-status--connected .connection-indicator {
-  background: #28a745;
-  box-shadow: 0 0 8px rgba(40, 167, 69, 0.6);
-}
-
-.connection-status--connecting .connection-indicator {
-  background: #ffc107;
-  animation: pulse 1.5s infinite;
-}
-
-.connection-status--disconnected .connection-indicator {
-  background: #dc3545;
-}
-
-.connection-text {
-  color: var(--text-secondary);
-  font-weight: 500;
-}
-
-@keyframes pulse {
-  0% {
-    opacity: 1;
-  }
-  50% {
-    opacity: 0.5;
-  }
-  100% {
-    opacity: 1;
-  }
-}
-
-=======
->>>>>>> f42e3f6f
 .new-chat-btn {
   padding: 8px 16px;
   background-color: var(--accent-primary);
