--- conflicted
+++ resolved
@@ -10,13 +10,6 @@
 import appConfig from "../config/app.config";
 
 // Repository imports
-<<<<<<< HEAD
-import { UserRepository } from './repositories/UserRepository';
-import { EmailRepository } from './repositories/EmailRepository';
-import { DealRepository, DealItemRepository, ProductFamilyRepository } from './repositories/DealRepository';
-import { GroceryListRepository, GroceryItemRepository, ShoppingSessionRepository } from './repositories/GroceryRepository';
-import { WalmartProductRepository, SubstitutionRepository, UserPreferencesRepository } from './repositories/WalmartProductRepository';
-=======
 import { UserRepository } from "./repositories/UserRepository";
 import {
   EmailRepository,
@@ -38,20 +31,14 @@
   SubstitutionRepository,
   UserPreferencesRepository,
 } from "./repositories/WalmartProductRepository";
->>>>>>> 727e901d
 
 // Vector database imports
 import { ChromaDBManager } from "./vector/ChromaDBManager";
 import { GroceryVectorCollections } from "./vector/GroceryVectorCollections";
 
 // Migration system
-<<<<<<< HEAD
-import { DatabaseMigrator } from './migrations/DatabaseMigrator';
-import WalmartGroceryAgentMigration from './migrations/005_walmart_grocery_agent';
-=======
 import { DatabaseMigrator } from "./migrations/DatabaseMigrator";
 import WalmartGroceryAgentMigration from "./migrations/005_walmart_grocery_agent";
->>>>>>> 727e901d
 
 export interface DatabaseConfig {
   sqlite: {
@@ -79,17 +66,11 @@
   // Repository instances
   public readonly users: UserRepository;
   public readonly emails: EmailRepository;
+  public readonly emailEntities: EmailEntityRepository;
+  public readonly emailAttachments: EmailAttachmentRepository;
   public readonly deals: DealRepository;
   public readonly dealItems: DealItemRepository;
   public readonly productFamilies: ProductFamilyRepository;
-  
-  // Grocery repository instances
-  public readonly groceryLists: GroceryListRepository;
-  public readonly groceryItems: GroceryItemRepository;
-  public readonly shoppingSessions: ShoppingSessionRepository;
-  public readonly walmartProducts: WalmartProductRepository;
-  public readonly substitutions: SubstitutionRepository;
-  public readonly userPreferences: UserPreferencesRepository;
 
   // Grocery repository instances
   public readonly groceryLists: GroceryListRepository;
@@ -129,11 +110,13 @@
 
     // Initialize repositories
     this.users = new UserRepository(this.db);
-    this.emails = new EmailRepository({ db: this.db });
+    this.emails = new EmailRepository(this.db);
+    this.emailEntities = new EmailEntityRepository(this.db);
+    this.emailAttachments = new EmailAttachmentRepository(this.db);
     this.deals = new DealRepository(this.db);
     this.dealItems = new DealItemRepository(this.db);
     this.productFamilies = new ProductFamilyRepository(this.db);
-    
+
     // Initialize grocery repositories
     this.groceryLists = new GroceryListRepository(this.db);
     this.groceryItems = new GroceryItemRepository(this.db);
@@ -142,14 +125,6 @@
     this.substitutions = new SubstitutionRepository(this.db);
     this.userPreferences = new UserPreferencesRepository(this.db);
 
-    // Initialize grocery repositories
-    this.groceryLists = new GroceryListRepository(this.db);
-    this.groceryItems = new GroceryItemRepository(this.db);
-    this.shoppingSessions = new ShoppingSessionRepository(this.db);
-    this.walmartProducts = new WalmartProductRepository(this.db);
-    this.substitutions = new SubstitutionRepository(this.db);
-    this.userPreferences = new UserPreferencesRepository(this.db);
-
     logger.info("DatabaseManager initialized", "DB_MANAGER");
   }
 
@@ -241,13 +216,8 @@
           this.db.exec(statement + ";");
         } catch (error) {
           // Log warning for statements that might already exist
-<<<<<<< HEAD
-          if (error instanceof Error && !error.message.includes('already exists')) {
-            logger.warn(`Migration statement warning: ${error}`, 'DB_MANAGER');
-=======
           if (!error.message.includes("already exists")) {
             logger.warn(`Migration statement warning: ${error}`, "DB_MANAGER");
->>>>>>> 727e901d
           }
         }
       }
@@ -256,16 +226,6 @@
       const groceryMigration = new WalmartGroceryAgentMigration(this.db);
       try {
         await groceryMigration.up();
-<<<<<<< HEAD
-        logger.info('Walmart Grocery Agent migration applied successfully', 'DB_MANAGER');
-      } catch (error) {
-        if (error instanceof Error && !error.message.includes('already exists')) {
-          logger.warn(`Grocery migration warning: ${error}`, 'DB_MANAGER');
-        }
-      }
-
-      logger.info('Database migrations applied successfully', 'DB_MANAGER');
-=======
         logger.info(
           "Walmart Grocery Agent migration applied successfully",
           "DB_MANAGER",
@@ -277,7 +237,6 @@
       }
 
       logger.info("Database migrations applied successfully", "DB_MANAGER");
->>>>>>> 727e901d
     } catch (error) {
       logger.error(`Migration failed: ${error}`, "DB_MANAGER");
       throw error;
@@ -429,7 +388,7 @@
         tables: tableCountResult.count,
         indexes: indexCountResult.count,
         users: await this.users.count(),
-        emails: 0, // EmailRepository doesn't implement count method yet
+        emails: await this.emails.count(),
         deals: await this.deals.count(),
         dealItems: await this.dealItems.count(),
       };
