--- conflicted
+++ resolved
@@ -39,12 +39,8 @@
     "allowUnusedLabels": false,
     "exactOptionalPropertyTypes": false,
     "noImplicitOverride": true,
-<<<<<<< HEAD
-    "noPropertyAccessFromIndexSignature": false
-=======
     "noPropertyAccessFromIndexSignature": false,
     "verbatimModuleSyntax": true
->>>>>>> f42e3f6f
   },
   "include": [
     "src/**/*",
